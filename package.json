--- conflicted
+++ resolved
@@ -57,11 +57,7 @@
     "react-hook-form": "^7.65.0",
     "sonner": "^1.7.3",
     "tailwind-merge": "^3.3.1",
-<<<<<<< HEAD
     "tesseract.js": "^6.0.1",
-=======
-    "vaul": "^1.1.2",
->>>>>>> da3bf3f8
     "zod": "^3.24.1"
   },
   "devDependencies": {
