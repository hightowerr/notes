# Shape Up Pitches: Agentic RAG Implementation (Mastra)

This directory contains Shape Up pitch documents for implementing Agentic RAG in the AI Note Synthesiser **using the Mastra AI framework**.

## What is a Shape Up Pitch?

A Shape Up pitch is a structured problem definition that:
- **Problem:** Clearly states what's broken or missing
- **Solution:** Proposes a concrete, scoped fix
- **Rabbit Holes:** Identifies time sinks to avoid
- **No-Gos:** Explicitly lists what's out of scope

Each pitch has a **fixed appetite** (time budget). We shape the solution to fit the appetite, not the other way around.

---

## The 4 Phases (Mastra-Powered)

### Phase 1: Vector Storage Foundation
**Appetite:** 1 week

**Problem:** Embeddings regenerated on every query → 40s delay, expensive

**Solution:** pgvector + pre-computed embeddings

**Key unlock:** Fast semantic search (<500ms)

**Implementation:** Custom (no Mastra dependency)

[Read Full Pitch →](./phase-1-vector-storage.md)

---

### Phase 2: Tool Registry & Execution (Mastra)
**Appetite:** 1 week

**Problem:** Agent has no way to query data dynamically

**Solution:** 5 specialized tools using Mastra's `createTool()`
- semantic-search
- get-document-context
- detect-dependencies
- query-task-graph
- cluster-by-similarity

**Key unlock:** Agent can explore and analyze

**What Mastra Provides:**
- ✅ Automatic tool registration
- ✅ Built-in Zod validation
- ✅ Execution logging
- ✅ Error handling with retry

**Time Saved:** 40-50% (2 days vs 4 days)

[Read Full Pitch →](./phase-2-tool-registry.md)

---

### Phase 3: Agent Runtime & Reasoning Loop (Mastra)
**Appetite:** 1 week

**Problem:** Agent has tools but no brain—can't decide which to use

**Solution:** Agentic reasoning loop using Mastra's `createAgent()`

**Key unlock:** Multi-step reasoning with automatic tool calling

**What Mastra Provides:**
- ✅ Automatic tool selection (GPT-4o decides)
- ✅ Built-in reasoning loop
- ✅ Memory management
- ✅ Execution tracing
- ✅ Streaming support

**Time Saved:** 50-60% (2 days vs 5 days)

[Read Full Pitch →](./phase-3-agent-runtime.md)

---

### Phase 4: Integration & UI (Mastra)
**Appetite:** 1 week

**Problem:** Agent works but users can't see reasoning

**Solution:** Integrate with recompute service + UI using Mastra telemetry

**Components:**
- ReasoningTracePanel (fetches from Mastra API)
- DependencyGraphVisualization (D3.js graph)
- ExecutionWavesTimeline (task sequence)

**Key unlock:** User trust via transparency

**What Mastra Provides:**
- ✅ Built-in telemetry storage
- ✅ `getExecutionTrace()` API
- ✅ Automatic trace persistence
- ✅ No custom session management

**Time Saved:** 40-50% (2-3 days vs 5 days)

[Read Full Pitch →](./phase-4-integration-ui.md)

---

<<<<<<< HEAD
### Phase 5: Cloud Service Provider Sync
**Appetite:** 1.5 weeks

**Problem:** Users must manually upload files instead of auto-syncing from cloud storage

**Solution:** Google Drive integration + direct text input field

**Components:**
- OAuth connection to Google Drive
- Webhook monitoring for file changes
- Auto-download and process new/updated files
- Quick capture modal for raw text/markdown input

**Key unlock:** Autonomous sync - "write once, sync everywhere"

**Features:**
- ✅ Read-only Drive integration (no write permissions)
- ✅ Folder selection and monitoring
- ✅ Automatic deduplication via content hash
- ✅ Direct markdown input without file upload
- ✅ Draft auto-save to localStorage

**Time Saved:** Manual upload friction eliminated

[Read Full Pitch →](./phase-5-cloud-sync.md)

---

## Total Timeline: 4.5-5.5 Weeks (vs 6+ weeks custom)
=======
### Phase 5: Context-Aware Dynamic Re-Prioritization
**Appetite:** 2 weeks

**Problem:** Agent prioritizes without knowing current reality (stage, time, energy, blockers)

**Solution:** Surface reflections at decision point + instant adjustment via toggles

**Components:**
- Pre-prioritization context card (5 recent reflections)
- Lightweight re-ranking engine (<500ms)
- Toggle switches for reflection filtering
- Visual diff showing task movements
- Context visibility in reasoning trace

**Key unlock:** Users can adapt priorities to current situation without 30s re-runs

**What's New:**
- ✅ Reflection discoverability (shown before "Analyze Tasks")
- ✅ Instant adjustment (<500ms vs 30s full agent re-run)
- ✅ Visual feedback (task moved up/down with reasons)
- ✅ Context influence transparency (trace shows which reflections used)

**Time Saved:** N/A (New feature, not a replacement)

[Read Full Pitch →](./phase-5-context-aware-reprioritization.md)

---

## Total Timeline: 5-6 Weeks (vs 6+ weeks custom)
>>>>>>> da3bf3f8

Each phase is:
- **Independently shippable** (can ship Phase 1 without Phase 2)
- **Fixed scope** (rabbit holes explicitly cut)
- **Time-boxed** (1-1.5 week appetite, no extensions)

**Overall Time Savings with Mastra:** 25-40% reduction (1-2 weeks saved)
**Phase 5 adds:** Autonomous cloud sync capability

---

## Mastra Integration Strategy

### Why Mastra?

**What is Mastra?**
- TypeScript-first AI agent framework (from Gatsby team, YC-backed)
- Built-in tool calling, agent runtime, workflows, observability
- Native Next.js integration
- Supports GPT-4, Claude, Gemini, Llama

**Key Benefits:**
1. **Faster Development** - No need to build tool registry, agent runtime, or state management
2. **Better Observability** - Built-in tracing means reasoning traces come for free
3. **Production-Ready** - Battle-tested framework with active community
4. **Flexibility** - Easy to switch LLM providers, extensible architecture

### Hybrid Approach

**Keep Custom:**
- Phase 1: Vector storage (pgvector + embedding generation)
- Existing services (filteringService, recomputeService structure)

**Replace with Mastra:**
- Phase 2: Tool registry → Mastra `createTool()`
- Phase 3: Agent runtime → Mastra `createAgent()`
- Phase 4: Observability → Mastra telemetry

**Why Hybrid?**
- Control over vector storage (critical for performance)
- Leverage Mastra for agent orchestration (80% of complexity)
- Reduce development time without sacrificing control

---

## How to Use These Pitches

1. **Read the Problem section** - Understand what's broken
2. **Review the Solution** - See the Mastra-powered fix
3. **Check Rabbit Holes** - Know what to avoid
4. **Scan No-Gos** - Understand what's explicitly excluded
5. **Review Success Metrics** - Know when you're done

---

## Architecture Overview

```
Phase 1: Vector Storage (Custom)
  ↓
Phase 2: Tool Registry (Mastra createTool)
  ↓
Phase 3: Agent Runtime (Mastra createAgent)
  ↓
Phase 4: UI Integration (Mastra Telemetry)
  ↓
<<<<<<< HEAD
Phase 5: Cloud Sync (Google Drive + Text Input)
  ↓
Result: Full Agentic RAG System with Autonomous Sync
=======
Phase 5: Context-Aware Re-Prioritization (Custom)
  ↓
Result: Full Agentic RAG System with Context Adaptation
>>>>>>> da3bf3f8
```

Each phase builds on the previous, but can be deployed independently.

<<<<<<< HEAD
**Note:** Phase 5 is parallel to Phases 1-4. It enhances input sources but doesn't depend on agent features.
=======
**Phase 5 Note:** Unlike Phases 2-4, Phase 5 does not use Mastra. It's a lightweight custom service that complements the agent runtime with instant context-based adjustments.
>>>>>>> da3bf3f8

---

## Key Mastra Code Patterns

### Phase 2: Tool Definition
```typescript
import { createTool } from '@mastra/core';
import { z } from 'zod';

export const semanticSearchTool = createTool({
  id: 'semantic-search',
  description: 'Search tasks by semantic similarity',
  inputSchema: z.object({
    query: z.string(),
    limit: z.number().optional().default(20),
  }),
  execute: async ({ context }) => {
    return await vectorSearch(context.query);
  },
});
```

### Phase 3: Agent Definition
```typescript
import { createAgent, openai } from '@mastra/core';

export const taskOrchestratorAgent = createAgent({
  name: 'Task Orchestrator',
  instructions: 'Prioritize tasks for user outcome...',
  model: openai('gpt-4o'),
  tools: [semanticSearchTool, ...],
  maxSteps: 10,
});
```

### Phase 4: Telemetry Retrieval
```typescript
const trace = await taskOrchestratorAgent.getExecutionTrace(executionId);

// trace.steps contains:
// - step.content (agent's thought)
// - step.toolName (tool called)
// - step.toolInput (parameters)
// - step.toolOutput (result)
// - step.durationMs
```

---

## Next Steps

1. **Install Mastra:** `npm install @mastra/core`
2. **Review all 5 pitches**
3. **Approve/reject/modify based on priorities**
4. **If approved, start with Phase 1** (vector storage)
5. **Ship each phase independently** as a vertical slice
6. **Phase 5 can be developed in parallel** with Phases 1-4 (no Mastra dependency)

---

## Questions?

- **Why Mastra?** Production-ready framework saves 1-2 weeks of development time
- **Can we skip phases?** No. Each phase depends on the previous.
- **Can we extend timelines?** No. If a phase doesn't fit in 1 week, we cut scope or defer features.
- **What if Phase 3 runs over?** Ship Phases 1-2 first. Phase 4 becomes Phase 5.
- **Can we switch from Mastra later?** Yes. Mastra is open-source and well-architected. You own the code.

---

**Last Updated:** 2025-10-24
**Status:** Updated with Phase 5 (Context-Aware Re-Prioritization)
**Framework:** Mastra AI (TypeScript-first, YC-backed)<|MERGE_RESOLUTION|>--- conflicted
+++ resolved
@@ -105,7 +105,6 @@
 
 ---
 
-<<<<<<< HEAD
 ### Phase 5: Cloud Service Provider Sync
 **Appetite:** 1.5 weeks
 
@@ -135,7 +134,6 @@
 ---
 
 ## Total Timeline: 4.5-5.5 Weeks (vs 6+ weeks custom)
-=======
 ### Phase 5: Context-Aware Dynamic Re-Prioritization
 **Appetite:** 2 weeks
 
@@ -165,7 +163,6 @@
 ---
 
 ## Total Timeline: 5-6 Weeks (vs 6+ weeks custom)
->>>>>>> da3bf3f8
 
 Each phase is:
 - **Independently shippable** (can ship Phase 1 without Phase 2)
@@ -232,24 +229,18 @@
   ↓
 Phase 4: UI Integration (Mastra Telemetry)
   ↓
-<<<<<<< HEAD
 Phase 5: Cloud Sync (Google Drive + Text Input)
   ↓
 Result: Full Agentic RAG System with Autonomous Sync
-=======
 Phase 5: Context-Aware Re-Prioritization (Custom)
   ↓
 Result: Full Agentic RAG System with Context Adaptation
->>>>>>> da3bf3f8
 ```
 
 Each phase builds on the previous, but can be deployed independently.
 
-<<<<<<< HEAD
 **Note:** Phase 5 is parallel to Phases 1-4. It enhances input sources but doesn't depend on agent features.
-=======
 **Phase 5 Note:** Unlike Phases 2-4, Phase 5 does not use Mastra. It's a lightweight custom service that complements the agent runtime with instant context-based adjustments.
->>>>>>> da3bf3f8
 
 ---
 
