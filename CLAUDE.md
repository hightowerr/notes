---
default_agent: slice-orchestrator
---

# CLAUDE.md

This file provides guidance to Claude Code (claude.ai/code) when working with code in this repository.

## Table of Contents
- [Quick Links](#quick-links)
- [First Day Checklist](#first-day-checklist)
- [Project Overview](#project-overview)
- [Development Commands](#development-commands)
- [Architecture](#architecture)
- [Configuration](#configuration)
- [Design Principles](#design-principles)
- [Common Development Patterns](#common-development-patterns)
- [Known Issues & Workarounds](#known-issues--workarounds)
- [Agent Usage](#agent-usage)
- [Quick Troubleshooting](#quick-troubleshooting)

## Quick Links
- **`AGENTS.md`** - Repository workflow, structure, commit expectations
- **`.claude/standards.md`** - Universal standards for all agents (TypeScript, TDD, design system, error handling)
- **`IMPLEMENTATION_STATUS.md`** - Detailed feature completion status
- **`.claude/SYSTEM_RULES.md`** - Vertical slice development protocol (read before ANY coding)

## First Day Checklist

**Get running in 5 minutes:**

1. **Check Node version**: `node --version` (requires 20+, run `nvm use` to switch)
2. **Install dependencies**: `pnpm install` (this project uses **pnpm**, not npm)
3. **Set up environment**: Create `.env.local` with these required keys:
   ```env
   NEXT_PUBLIC_SUPABASE_URL=https://emgvqqqqdbfpjwbouybj.supabase.co
   NEXT_PUBLIC_SUPABASE_PUBLISHABLE_KEY=your_key_here
   OPENAI_API_KEY=sk-proj-...
   ```
4. **Start dev server**: `pnpm dev`
5. **Open browser**: http://localhost:3000
6. **Read the rules**: Review [Design Principles](#design-principles) below - this project requires **vertical slice development**

## Project Overview

**AI Note Synthesiser** — An autonomous agent that converts documents (PDF/DOCX/TXT) to Markdown, extracts structured insights using GPT-4o, generates vector embeddings for semantic search, and provides intelligent task prioritization through Mastra-powered agents.

**Input Methods:**
- Manual file upload (drag-and-drop or file picker)
- Google Drive sync (automatic detection of new/updated files in monitored folder)
- Direct text input (Quick Capture modal for markdown/plaintext)

**Tech Stack:** Next.js 15, React 19, TypeScript, Vercel AI SDK (OpenAI GPT-4o), Supabase (pgvector), Tailwind CSS v4, Mastra, Google Drive API

**Core Pattern:** Sense → Reason → Act → Learn
- **Sense:** File upload detection, Drive webhooks, text input
- **Reason:** Convert to Markdown → AI summarization → Extract structured data
- **Act:** Store outputs, generate embeddings, prioritize tasks
- **Learn:** Log metrics, confidence scores, agent reasoning traces

## Development Commands

**Important:** This project uses **pnpm** as the package manager. Always use `pnpm` instead of `npm`.

### Core Commands
- `pnpm dev` - Start development server (http://localhost:3000)
- `pnpm build` - Build for production
- `pnpm start` - Start production server
- `pnpm lint` - Run ESLint

### Testing Commands
```bash
# Watch mode (recommended for development)
pnpm test

# Run all tests once (CI mode)
pnpm test:run

# Run specific test file
pnpm test:run __tests__/contract/outcomes.test.ts

# Run tests with UI dashboard
pnpm test:ui

# Run by category
pnpm test:unit          # Unit tests only
pnpm test:contract      # Contract tests only
pnpm test:integration   # Integration tests only
```

**Current Test Status:** 27/44 tests passing (61% pass rate)
- **Passing:** Component tests, database tests, schema validation, service logic
- **Blocked:** Upload API contract tests (FormData serialization issue in test environment)
- **Workaround:** Use manual testing guides (`T002_MANUAL_TEST.md`, `T004_MANUAL_TEST.md`, etc.)

**Test Organization:**
- **Unit:** `lib/services/__tests__/*.test.ts` - Pure logic, no external dependencies
- **Component:** `app/components/__tests__/*.test.tsx` - React component behavior
- **Integration:** `__tests__/integration/*.test.ts` - Multi-service workflows
- **Contract:** `__tests__/contract/*.test.ts` - API endpoint contracts

### Utility Scripts
- `npx tsx scripts/test-mastra.ts` - Validate Mastra tool registry and telemetry
- `npx tsx scripts/run-semantic-search.ts` - Test semantic search manually
- `bash scripts/test-search-endpoint.sh` - Quick test of embedding search API

### Workflow Commands (.specify/)

**Feature Development Workflow:**
```bash
# 1. Create feature specification
/specify "feature description"

# 2. Generate implementation plan
/plan

# 3. Break down into vertical slice tasks
/tasks

# 4. Clarify ambiguities (optional)
/clarify

# 5. Execute implementation
/implement
```

**Slash Command Details:**
- `/specify` - Create feature specification from natural language description
- `/plan` - Generate implementation plan from spec (design artifacts)
- `/tasks` - Generate **vertical slice** task list (UI + Backend + Data + Feedback per task)
- `/clarify` - Ask targeted questions to resolve underspecified areas
- `/implement` - Execute implementation plan using slice-orchestrator agent
- `/analyze` - Perform consistency analysis across spec, plan, and tasks

**Important:** All tasks MUST be vertical slices delivering complete user value (SEE → DO → VERIFY). See `.claude/SYSTEM_RULES.md` for the mandatory vertical slice protocol.

## Architecture

### High-Level Processing Pipeline

```
1. Upload → 2. Convert to Markdown → 3. AI Extract → 4. Generate Embeddings → 5. Display
   ↓              ↓                       ↓                ↓                      ↓
 /api/upload   noteProcessor.ts      aiSummarizer.ts  embeddingService.ts   SummaryPanel.tsx
   ↓              ↓                       ↓                ↓                      ↓
 Supabase      Markdown storage      JSON storage     task_embeddings       Status polling
 storage                                                 (pgvector)
```

**Key Flow:**
1. **Upload** (`POST /api/upload`) → Validate, hash, store in Supabase, queue processing
2. **Process** (`POST /api/process`) → PDF/DOCX/TXT → Markdown → GPT-4o extraction
3. **Embed** (automatic) → Generate embeddings for tasks → Store in pgvector
4. **Display** (`GET /api/status/[fileId]`) → Poll status → Show SummaryPanel when complete
5. **Search** (`POST /api/embeddings/search`) → Semantic search across all tasks (<500ms)

### Key Service Modules

**Document Processing:**
- `lib/services/noteProcessor.ts` - Converts PDF/DOCX/TXT to Markdown
- `lib/services/aiSummarizer.ts` - GPT-4o extraction with structured output (Zod)
- `lib/services/processingQueue.ts` - Concurrent upload management (max 3 parallel)

**Vector Embeddings:**
- `lib/services/embeddingService.ts` - OpenAI text-embedding-3-small generation
- `lib/services/vectorStorage.ts` - Supabase pgvector operations
- `lib/services/embeddingQueue.ts` - Rate limiting (max 3 concurrent documents)

**Mastra Tools (Phase 2):**
- `lib/mastra/tools/semanticSearch.ts` - Find tasks by semantic meaning
- `lib/mastra/tools/getDocumentContext.ts` - Retrieve full document content
- `lib/mastra/tools/detectDependencies.ts` - AI-powered relationship detection
- `lib/mastra/tools/queryTaskGraph.ts` - Query existing relationships
- `lib/mastra/tools/clusterBySimilarity.ts` - Group similar tasks

**Other Services:**
- `lib/services/outcomeService.ts` - Outcome statement assembly
- `lib/services/reflectionService.ts` - Quick-capture reflections
- `lib/services/recomputeService.ts` - Background recompute jobs
- `lib/jobs/cleanupExpiredFiles.ts` - Automatic file cleanup (30-day retention)

**Cloud Sync Services (Phase 5):**
- `lib/services/googleDriveService.ts` - Drive API client, OAuth token management
- `lib/services/googleDriveFolderSync.ts` - Folder monitoring, file download
- `lib/services/tokenEncryption.ts` - AES-256 encryption for OAuth tokens
- `lib/services/webhookVerification.ts` - Webhook signature validation
- `lib/services/webhookRetry.ts` - Retry logic with exponential backoff
- `lib/services/textInputService.ts` - In-memory text processing (no file storage)

### Database Schema (Supabase)

**Core Tables:**
- `uploaded_files` - File metadata, status tracking, queue_position, source (upload/drive/text_input)
- `processed_documents` - AI outputs, Markdown content, 30-day auto-expiry
- `task_embeddings` - Vector embeddings (1536-dim) with pgvector IVFFlat index
- `user_outcomes` - User-defined outcome statements
- `reflections` - Quick-capture reflections for context-aware reasoning
- `task_relationships` - Task dependencies (prerequisite/blocking/related)
- `agent_sessions` - Agent execution traces and reasoning steps
- `processing_logs` - Metrics, errors, retry attempts
- `cloud_connections` - OAuth tokens, folder selection, webhook state (Phase 5)
- `sync_events` - Audit log for cloud sync operations (Phase 5)

**Storage Buckets:**
- `notes/` - Original uploaded files (hash-based naming)
- `notes/processed/` - Generated Markdown and JSON files

**Migrations:** `supabase/migrations/` (001-018+) - Apply manually via Supabase Dashboard → SQL Editor or `supabase db push`

### API Endpoints

**Document Management:**
- `POST /api/upload` - File upload with validation, deduplication, queue management
- `POST /api/process` - Orchestrates conversion → summarization → storage
- `GET /api/status/[fileId]` - Real-time status polling
- `GET /api/documents` - Retrieve all documents with filtering/sorting
- `GET /api/export/[fileId]?format=json|markdown` - Export document summary

**Vector Search:**
- `POST /api/embeddings/search` - Semantic search across task embeddings
  - Request: `{ query: string, limit?: number, threshold?: number }`
  - Response time target: <500ms (95th percentile)

**Outcome Management:**
- `GET /api/outcomes` - Fetch active outcome statement
- `POST /api/outcomes` - Create or update outcome statement

**Reflections:**
- `POST /api/reflections` - Create quick reflection entry
- `GET /api/reflections?limit=20&tags=work` - Retrieve recent reflections

**Agent Orchestration:**
- `POST /api/agent/prioritize` - Trigger task prioritization agent
- `GET /api/agent/sessions/[sessionId]` - Get agent session details
- `GET /api/agent/sessions/latest` - Get latest agent session

**Cloud Sync (Phase 5):**
- `POST /api/cloud/google-drive/connect` - Initiate Google Drive OAuth flow
- `GET /api/cloud/google-drive/callback` - OAuth callback handler
- `POST /api/cloud/google-drive/select-folder` - Choose Drive folder to monitor
- `POST /api/webhooks/google-drive` - Webhook for Drive change notifications
- `POST /api/text-input` - Direct text input (Quick Capture)
- `GET /api/cloud-connections` - List user's cloud connections

**Maintenance:**
- `POST /api/cleanup?dryRun=true` - Manual cleanup trigger (deletes expired documents)

### Frontend Architecture

**Main Pages:**
- `app/page.tsx` - Upload UI with drag-and-drop, status polling, queue summary
- `app/dashboard/page.tsx` - Document grid with filtering, sorting, bulk export
- `app/priorities/page.tsx` - Agent-prioritized task view with reasoning traces

**Key Components:**
- `app/components/SummaryPanel.tsx` - Displays topics, decisions, actions, LNO tasks
- `app/components/OutcomeBuilder.tsx` - Modal form for outcome statements (draft recovery)
- `app/components/OutcomeDisplay.tsx` - Persistent banner showing active outcome
- `app/components/ReflectionPanel.tsx` - Quick-capture reflection interface
- `app/components/ReasoningTracePanel.tsx` - Agent reasoning visualization

**UI Library:** shadcn/ui components (install via `pnpm dlx shadcn@latest add <component>`)

### Design System

**Core Principles:**
- **No borders** - Use color contrast and shadows instead
- **Depth layers** - 4-layer system (`--bg-layer-1` through `--bg-layer-4`)
- **Two-layer shadows** - `.shadow-2layer-sm/md/lg`
- **Semantic colors** - Each has `*-bg`, `*-hover`, `*-text` variants
- **WCAG AA compliance** - 4.5:1 minimum contrast ratio

**Full design system reference:** `.claude/standards.md` lines 421-479

## Configuration

### Environment Variables

**Required variables** (create `.env.local` in project root):
```env
# Supabase (Database & Storage)
NEXT_PUBLIC_SUPABASE_URL=https://emgvqqqqdbfpjwbouybj.supabase.co
<<<<<<< HEAD
NEXT_PUBLIC_SUPABASE_PUBLISHABLE_KEY=your_key_here
OPENAI_API_KEY=sk-proj-...
ENCRYPTION_KEY=32_byte_random_secret  # Generate with: node -e "console.log(require('crypto').randomBytes(32).toString('hex'))"
=======
NEXT_PUBLIC_SUPABASE_PUBLISHABLE_KEY=your_publishable_key_here

# OpenAI (AI summarization & embeddings)
OPENAI_API_KEY=sk-proj-your_key_here
>>>>>>> da3bf3f8
```

**Optional variables:**
```env
# Development
NODE_ENV=development              # development | production | test
NEXT_PUBLIC_APP_URL=http://localhost:3000

# Supabase (admin operations)
SUPABASE_SERVICE_ROLE_KEY=your_service_role_key  # Only needed for admin operations
```

**Environment setup notes:**
- Get Supabase credentials from your project dashboard at https://supabase.com
- OpenAI API key required for `gpt-4o` model and `text-embedding-3-small`
- Service role key is optional (only needed for RLS bypass in development)
- Never commit `.env.local` to version control (already in `.gitignore`)

### TypeScript
- Path alias: `@/*` → project root
- Strict mode enabled
- Target: ES2017

### Supabase Setup
- **Storage Bucket:** `notes` (50MB limit, `application/*` and `text/*` MIME types)
- **RLS Policies:** Public access for P0 development
- **Migrations:** Apply manually via Supabase Dashboard → SQL Editor
- **pgvector:** Enabled in migration 007, IVFFlat index for 10K scale

## Design Principles

### 🚨 CRITICAL: Vertical Slice Development

**Every code change MUST deliver complete user value:**

**The Three Laws:**
1. **SEE IT** → Visible UI change or feedback
2. **DO IT** → Interactive capability user can trigger
3. **VERIFY IT** → Observable outcome confirming it worked

**Mandatory Workflow:**
1. Define user story: "As a user, I can [action] to [achieve outcome]"
2. Use `slice-orchestrator` agent for ALL feature implementation
3. TDD: Write failing test FIRST, then implement, then review
4. Complete ONLY when user can demo the feature end-to-end

**FORBIDDEN:**
- ❌ Backend-only or frontend-only tasks
- ❌ Infrastructure tasks without user value
- ❌ Tasks that can't be demoed to non-technical person

**See `.claude/SYSTEM_RULES.md` for complete protocol**

### Core Architectural Principles

1. **Autonomous by Default** - No manual triggers, system operates via Sense → Reason → Act loop
2. **Deterministic Outputs** - Consistent JSON schemas with Zod validation
3. **Modular Architecture** - Decoupled services with clear interfaces
4. **Test-First Development** - TDD mandatory (automated tests currently blocked by FormData issue)
5. **Observable by Design** - Structured logging with metrics, errors, confidence scores

## Common Development Patterns

**Quick Reference** (full details in `.claude/standards.md` lines 871-1011):

**Adding API Endpoint:**
```typescript
// app/api/example/route.ts
import { z } from 'zod';
import { NextResponse } from 'next/server';

const requestSchema = z.object({ field: z.string() });

export async function POST(request: Request) {
  try {
    const body = await request.json();
    const { field } = requestSchema.parse(body);
    // ... process ...
    return NextResponse.json({ success: true }, { status: 200 });
  } catch (error) {
    if (error instanceof z.ZodError) {
      return NextResponse.json({ error: 'Invalid input' }, { status: 400 });
    }
    return NextResponse.json({ error: 'Server error' }, { status: 500 });
  }
}
```

**Supabase Relationship Query (normalize arrays/objects/null):**
```typescript
const processedDoc = Array.isArray(fileData.processed_documents)
  ? fileData.processed_documents[0]
  : fileData.processed_documents;
```

**React Hook Form Sync (defer getValues with setTimeout):**
```typescript
setTimeout(() => { const values = form.getValues(); }, 0);
```

## Known Issues & Workarounds

**Full documentation:** `.claude/standards.md` lines 1026-1148

### pdf-parse Library
- **Issue:** Debug mode causes test file errors
- **Fix:** Automatic patch via `pnpm install` postinstall hook
- **Verify:** Check `node_modules/.pnpm/pdf-parse@1.1.1/node_modules/pdf-parse/index.js` has `isDebugMode = false`

### FormData Testing
- **Issue:** File properties become undefined in Vitest
- **Workaround:** Use manual testing guides (`T002_MANUAL_TEST.md`, etc.)
- **Status:** 27/44 tests passing (61% pass rate)

### Node.js Version
- **Required:** Node.js 20 (check `.nvmrc`)
- **Command:** `nvm use` before development

### AI Hallucination (RESOLVED)
- **Fix Date:** 2025-10-09
- **Solution:** OCR placeholder cleanup + meta-content detection + confidence penalty
- **Result:** Scanned PDFs marked `review_required`, no fabricated tasks

## Agent Usage

**See `AGENTS.md` for repository-wide agent workflow.**

- **slice-orchestrator** - Feature implementation coordination (use for ALL features)
- **backend-engineer** - Backend services and API endpoints
- **frontend-ui-builder** - React components and UI integration
- **test-runner** - Test validation and coverage verification
- **code-reviewer** - Code quality review after implementation
- **debugger** - Error investigation and root cause analysis

**Workflow:** slice-orchestrator delegates to backend-engineer and frontend-ui-builder, then uses test-runner and code-reviewer for validation

## Success Metrics

- **Autonomy:** 100% (zero manual triggers for upload/processing/cleanup)
- **Processing Time:** <8 seconds target
- **Search Performance:** <500ms (95th percentile) for semantic search
- **Confidence Threshold:** ≥80% for auto-approval
- **File Formats:** PDF, DOCX, TXT, Markdown
- **Max File Size:** 10MB
- **Data Retention:** 30 days auto-cleanup (daily at 2 AM UTC)
- **Concurrent Processing:** Max 3 parallel uploads with automatic queueing

## Data Structures

### AI Output (Document Summary)
```typescript
{
  topics: string[],           // ["Budget Planning", "Team Restructure"]
  decisions: string[],        // ["Approved 15% budget increase"]
  actions: string[],          // ["Schedule follow-up meeting"]
  lno_tasks: {
    leverage: string[],       // High-value tasks
    neutral: string[],        // Standard operational tasks
    overhead: string[]        // Administrative/maintenance tasks
  }
}
```

### Outcome Statement
```typescript
{
  direction: 'increase' | 'decrease' | 'maintain' | 'launch' | 'ship',
  object_text: string,        // 3-100 chars
  metric_text: string,        // 3-100 chars
  clarifier: string,          // 3-150 chars
  assembled_text: string,     // Computed with grammar rules
  is_active: boolean          // Only one active outcome per user
}
```

**Assembly Formula:**
- Launch/Ship: `"{Direction} {object} by {metric} through {clarifier}"` (no "the" article)
- Others: `"{Direction} the {object} by {metric} through {clarifier}"`

## Quick Troubleshooting

**Embeddings not generating?**
1. Check `OPENAI_API_KEY` is set
2. Verify migrations 007, 008, 009 applied
3. Check `task_embeddings` table exists

**Search returns empty results?**
1. Verify embeddings exist: `SELECT count(*) FROM task_embeddings WHERE status = 'completed';`
2. Try lower threshold (0.3 for testing)
3. Run `ANALYZE task_embeddings;` to refresh query planner

**Search slower than 500ms?**
1. Verify IVFFlat index exists: `\d task_embeddings`
2. Check index lists parameter (~100 for 10K rows)
3. Rebuild index if needed or upgrade to HNSW for >100K embeddings

**Queue not working?**
1. Verify migration 003 (queue_position) applied
2. Restart dev server (`pnpm dev`)
3. Check `processingQueue.ts` singleton initialized

## Resources

- **Implementation Status:** `IMPLEMENTATION_STATUS.md`
- **Standards & Patterns:** `.claude/standards.md`
- **System Rules:** `.claude/SYSTEM_RULES.md`
- **Agent Workflow:** `AGENTS.md`
- **Feature Specs:** `specs/*/spec.md`
- **Agent Transcripts:** `.claude/logs/`
- **Mobile QA:** `MOBILE_RESPONSIVENESS_REPORT.md`
<|MERGE_RESOLUTION|>--- conflicted
+++ resolved
@@ -1,502 +1,495 @@
----
-default_agent: slice-orchestrator
----
-
-# CLAUDE.md
-
-This file provides guidance to Claude Code (claude.ai/code) when working with code in this repository.
-
-## Table of Contents
-- [Quick Links](#quick-links)
-- [First Day Checklist](#first-day-checklist)
-- [Project Overview](#project-overview)
-- [Development Commands](#development-commands)
-- [Architecture](#architecture)
-- [Configuration](#configuration)
-- [Design Principles](#design-principles)
-- [Common Development Patterns](#common-development-patterns)
-- [Known Issues & Workarounds](#known-issues--workarounds)
-- [Agent Usage](#agent-usage)
-- [Quick Troubleshooting](#quick-troubleshooting)
-
-## Quick Links
-- **`AGENTS.md`** - Repository workflow, structure, commit expectations
-- **`.claude/standards.md`** - Universal standards for all agents (TypeScript, TDD, design system, error handling)
-- **`IMPLEMENTATION_STATUS.md`** - Detailed feature completion status
-- **`.claude/SYSTEM_RULES.md`** - Vertical slice development protocol (read before ANY coding)
-
-## First Day Checklist
-
-**Get running in 5 minutes:**
-
-1. **Check Node version**: `node --version` (requires 20+, run `nvm use` to switch)
-2. **Install dependencies**: `pnpm install` (this project uses **pnpm**, not npm)
-3. **Set up environment**: Create `.env.local` with these required keys:
-   ```env
-   NEXT_PUBLIC_SUPABASE_URL=https://emgvqqqqdbfpjwbouybj.supabase.co
-   NEXT_PUBLIC_SUPABASE_PUBLISHABLE_KEY=your_key_here
-   OPENAI_API_KEY=sk-proj-...
-   ```
-4. **Start dev server**: `pnpm dev`
-5. **Open browser**: http://localhost:3000
-6. **Read the rules**: Review [Design Principles](#design-principles) below - this project requires **vertical slice development**
-
-## Project Overview
-
-**AI Note Synthesiser** — An autonomous agent that converts documents (PDF/DOCX/TXT) to Markdown, extracts structured insights using GPT-4o, generates vector embeddings for semantic search, and provides intelligent task prioritization through Mastra-powered agents.
-
-**Input Methods:**
-- Manual file upload (drag-and-drop or file picker)
-- Google Drive sync (automatic detection of new/updated files in monitored folder)
-- Direct text input (Quick Capture modal for markdown/plaintext)
-
-**Tech Stack:** Next.js 15, React 19, TypeScript, Vercel AI SDK (OpenAI GPT-4o), Supabase (pgvector), Tailwind CSS v4, Mastra, Google Drive API
-
-**Core Pattern:** Sense → Reason → Act → Learn
-- **Sense:** File upload detection, Drive webhooks, text input
-- **Reason:** Convert to Markdown → AI summarization → Extract structured data
-- **Act:** Store outputs, generate embeddings, prioritize tasks
-- **Learn:** Log metrics, confidence scores, agent reasoning traces
-
-## Development Commands
-
-**Important:** This project uses **pnpm** as the package manager. Always use `pnpm` instead of `npm`.
-
-### Core Commands
-- `pnpm dev` - Start development server (http://localhost:3000)
-- `pnpm build` - Build for production
-- `pnpm start` - Start production server
-- `pnpm lint` - Run ESLint
-
-### Testing Commands
-```bash
-# Watch mode (recommended for development)
-pnpm test
-
-# Run all tests once (CI mode)
-pnpm test:run
-
-# Run specific test file
-pnpm test:run __tests__/contract/outcomes.test.ts
-
-# Run tests with UI dashboard
-pnpm test:ui
-
-# Run by category
-pnpm test:unit          # Unit tests only
-pnpm test:contract      # Contract tests only
-pnpm test:integration   # Integration tests only
-```
-
-**Current Test Status:** 27/44 tests passing (61% pass rate)
-- **Passing:** Component tests, database tests, schema validation, service logic
-- **Blocked:** Upload API contract tests (FormData serialization issue in test environment)
-- **Workaround:** Use manual testing guides (`T002_MANUAL_TEST.md`, `T004_MANUAL_TEST.md`, etc.)
-
-**Test Organization:**
-- **Unit:** `lib/services/__tests__/*.test.ts` - Pure logic, no external dependencies
-- **Component:** `app/components/__tests__/*.test.tsx` - React component behavior
-- **Integration:** `__tests__/integration/*.test.ts` - Multi-service workflows
-- **Contract:** `__tests__/contract/*.test.ts` - API endpoint contracts
-
-### Utility Scripts
-- `npx tsx scripts/test-mastra.ts` - Validate Mastra tool registry and telemetry
-- `npx tsx scripts/run-semantic-search.ts` - Test semantic search manually
-- `bash scripts/test-search-endpoint.sh` - Quick test of embedding search API
-
-### Workflow Commands (.specify/)
-
-**Feature Development Workflow:**
-```bash
-# 1. Create feature specification
-/specify "feature description"
-
-# 2. Generate implementation plan
-/plan
-
-# 3. Break down into vertical slice tasks
-/tasks
-
-# 4. Clarify ambiguities (optional)
-/clarify
-
-# 5. Execute implementation
-/implement
-```
-
-**Slash Command Details:**
-- `/specify` - Create feature specification from natural language description
-- `/plan` - Generate implementation plan from spec (design artifacts)
-- `/tasks` - Generate **vertical slice** task list (UI + Backend + Data + Feedback per task)
-- `/clarify` - Ask targeted questions to resolve underspecified areas
-- `/implement` - Execute implementation plan using slice-orchestrator agent
-- `/analyze` - Perform consistency analysis across spec, plan, and tasks
-
-**Important:** All tasks MUST be vertical slices delivering complete user value (SEE → DO → VERIFY). See `.claude/SYSTEM_RULES.md` for the mandatory vertical slice protocol.
-
-## Architecture
-
-### High-Level Processing Pipeline
-
-```
-1. Upload → 2. Convert to Markdown → 3. AI Extract → 4. Generate Embeddings → 5. Display
-   ↓              ↓                       ↓                ↓                      ↓
- /api/upload   noteProcessor.ts      aiSummarizer.ts  embeddingService.ts   SummaryPanel.tsx
-   ↓              ↓                       ↓                ↓                      ↓
- Supabase      Markdown storage      JSON storage     task_embeddings       Status polling
- storage                                                 (pgvector)
-```
-
-**Key Flow:**
-1. **Upload** (`POST /api/upload`) → Validate, hash, store in Supabase, queue processing
-2. **Process** (`POST /api/process`) → PDF/DOCX/TXT → Markdown → GPT-4o extraction
-3. **Embed** (automatic) → Generate embeddings for tasks → Store in pgvector
-4. **Display** (`GET /api/status/[fileId]`) → Poll status → Show SummaryPanel when complete
-5. **Search** (`POST /api/embeddings/search`) → Semantic search across all tasks (<500ms)
-
-### Key Service Modules
-
-**Document Processing:**
-- `lib/services/noteProcessor.ts` - Converts PDF/DOCX/TXT to Markdown
-- `lib/services/aiSummarizer.ts` - GPT-4o extraction with structured output (Zod)
-- `lib/services/processingQueue.ts` - Concurrent upload management (max 3 parallel)
-
-**Vector Embeddings:**
-- `lib/services/embeddingService.ts` - OpenAI text-embedding-3-small generation
-- `lib/services/vectorStorage.ts` - Supabase pgvector operations
-- `lib/services/embeddingQueue.ts` - Rate limiting (max 3 concurrent documents)
-
-**Mastra Tools (Phase 2):**
-- `lib/mastra/tools/semanticSearch.ts` - Find tasks by semantic meaning
-- `lib/mastra/tools/getDocumentContext.ts` - Retrieve full document content
-- `lib/mastra/tools/detectDependencies.ts` - AI-powered relationship detection
-- `lib/mastra/tools/queryTaskGraph.ts` - Query existing relationships
-- `lib/mastra/tools/clusterBySimilarity.ts` - Group similar tasks
-
-**Other Services:**
-- `lib/services/outcomeService.ts` - Outcome statement assembly
-- `lib/services/reflectionService.ts` - Quick-capture reflections
-- `lib/services/recomputeService.ts` - Background recompute jobs
-- `lib/jobs/cleanupExpiredFiles.ts` - Automatic file cleanup (30-day retention)
-
-**Cloud Sync Services (Phase 5):**
-- `lib/services/googleDriveService.ts` - Drive API client, OAuth token management
-- `lib/services/googleDriveFolderSync.ts` - Folder monitoring, file download
-- `lib/services/tokenEncryption.ts` - AES-256 encryption for OAuth tokens
-- `lib/services/webhookVerification.ts` - Webhook signature validation
-- `lib/services/webhookRetry.ts` - Retry logic with exponential backoff
-- `lib/services/textInputService.ts` - In-memory text processing (no file storage)
-
-### Database Schema (Supabase)
-
-**Core Tables:**
-- `uploaded_files` - File metadata, status tracking, queue_position, source (upload/drive/text_input)
-- `processed_documents` - AI outputs, Markdown content, 30-day auto-expiry
-- `task_embeddings` - Vector embeddings (1536-dim) with pgvector IVFFlat index
-- `user_outcomes` - User-defined outcome statements
-- `reflections` - Quick-capture reflections for context-aware reasoning
-- `task_relationships` - Task dependencies (prerequisite/blocking/related)
-- `agent_sessions` - Agent execution traces and reasoning steps
-- `processing_logs` - Metrics, errors, retry attempts
-- `cloud_connections` - OAuth tokens, folder selection, webhook state (Phase 5)
-- `sync_events` - Audit log for cloud sync operations (Phase 5)
-
-**Storage Buckets:**
-- `notes/` - Original uploaded files (hash-based naming)
-- `notes/processed/` - Generated Markdown and JSON files
-
-**Migrations:** `supabase/migrations/` (001-018+) - Apply manually via Supabase Dashboard → SQL Editor or `supabase db push`
-
-### API Endpoints
-
-**Document Management:**
-- `POST /api/upload` - File upload with validation, deduplication, queue management
-- `POST /api/process` - Orchestrates conversion → summarization → storage
-- `GET /api/status/[fileId]` - Real-time status polling
-- `GET /api/documents` - Retrieve all documents with filtering/sorting
-- `GET /api/export/[fileId]?format=json|markdown` - Export document summary
-
-**Vector Search:**
-- `POST /api/embeddings/search` - Semantic search across task embeddings
-  - Request: `{ query: string, limit?: number, threshold?: number }`
-  - Response time target: <500ms (95th percentile)
-
-**Outcome Management:**
-- `GET /api/outcomes` - Fetch active outcome statement
-- `POST /api/outcomes` - Create or update outcome statement
-
-**Reflections:**
-- `POST /api/reflections` - Create quick reflection entry
-- `GET /api/reflections?limit=20&tags=work` - Retrieve recent reflections
-
-**Agent Orchestration:**
-- `POST /api/agent/prioritize` - Trigger task prioritization agent
-- `GET /api/agent/sessions/[sessionId]` - Get agent session details
-- `GET /api/agent/sessions/latest` - Get latest agent session
-
-**Cloud Sync (Phase 5):**
-- `POST /api/cloud/google-drive/connect` - Initiate Google Drive OAuth flow
-- `GET /api/cloud/google-drive/callback` - OAuth callback handler
-- `POST /api/cloud/google-drive/select-folder` - Choose Drive folder to monitor
-- `POST /api/webhooks/google-drive` - Webhook for Drive change notifications
-- `POST /api/text-input` - Direct text input (Quick Capture)
-- `GET /api/cloud-connections` - List user's cloud connections
-
-**Maintenance:**
-- `POST /api/cleanup?dryRun=true` - Manual cleanup trigger (deletes expired documents)
-
-### Frontend Architecture
-
-**Main Pages:**
-- `app/page.tsx` - Upload UI with drag-and-drop, status polling, queue summary
-- `app/dashboard/page.tsx` - Document grid with filtering, sorting, bulk export
-- `app/priorities/page.tsx` - Agent-prioritized task view with reasoning traces
-
-**Key Components:**
-- `app/components/SummaryPanel.tsx` - Displays topics, decisions, actions, LNO tasks
-- `app/components/OutcomeBuilder.tsx` - Modal form for outcome statements (draft recovery)
-- `app/components/OutcomeDisplay.tsx` - Persistent banner showing active outcome
-- `app/components/ReflectionPanel.tsx` - Quick-capture reflection interface
-- `app/components/ReasoningTracePanel.tsx` - Agent reasoning visualization
-
-**UI Library:** shadcn/ui components (install via `pnpm dlx shadcn@latest add <component>`)
-
-### Design System
-
-**Core Principles:**
-- **No borders** - Use color contrast and shadows instead
-- **Depth layers** - 4-layer system (`--bg-layer-1` through `--bg-layer-4`)
-- **Two-layer shadows** - `.shadow-2layer-sm/md/lg`
-- **Semantic colors** - Each has `*-bg`, `*-hover`, `*-text` variants
-- **WCAG AA compliance** - 4.5:1 minimum contrast ratio
-
-**Full design system reference:** `.claude/standards.md` lines 421-479
-
-## Configuration
-
-### Environment Variables
-
-**Required variables** (create `.env.local` in project root):
-```env
-# Supabase (Database & Storage)
-NEXT_PUBLIC_SUPABASE_URL=https://emgvqqqqdbfpjwbouybj.supabase.co
-<<<<<<< HEAD
-NEXT_PUBLIC_SUPABASE_PUBLISHABLE_KEY=your_key_here
-OPENAI_API_KEY=sk-proj-...
-ENCRYPTION_KEY=32_byte_random_secret  # Generate with: node -e "console.log(require('crypto').randomBytes(32).toString('hex'))"
-=======
-NEXT_PUBLIC_SUPABASE_PUBLISHABLE_KEY=your_publishable_key_here
-
-# OpenAI (AI summarization & embeddings)
-OPENAI_API_KEY=sk-proj-your_key_here
->>>>>>> da3bf3f8
-```
-
-**Optional variables:**
-```env
-# Development
-NODE_ENV=development              # development | production | test
-NEXT_PUBLIC_APP_URL=http://localhost:3000
-
-# Supabase (admin operations)
-SUPABASE_SERVICE_ROLE_KEY=your_service_role_key  # Only needed for admin operations
-```
-
-**Environment setup notes:**
-- Get Supabase credentials from your project dashboard at https://supabase.com
-- OpenAI API key required for `gpt-4o` model and `text-embedding-3-small`
-- Service role key is optional (only needed for RLS bypass in development)
-- Never commit `.env.local` to version control (already in `.gitignore`)
-
-### TypeScript
-- Path alias: `@/*` → project root
-- Strict mode enabled
-- Target: ES2017
-
-### Supabase Setup
-- **Storage Bucket:** `notes` (50MB limit, `application/*` and `text/*` MIME types)
-- **RLS Policies:** Public access for P0 development
-- **Migrations:** Apply manually via Supabase Dashboard → SQL Editor
-- **pgvector:** Enabled in migration 007, IVFFlat index for 10K scale
-
-## Design Principles
-
-### 🚨 CRITICAL: Vertical Slice Development
-
-**Every code change MUST deliver complete user value:**
-
-**The Three Laws:**
-1. **SEE IT** → Visible UI change or feedback
-2. **DO IT** → Interactive capability user can trigger
-3. **VERIFY IT** → Observable outcome confirming it worked
-
-**Mandatory Workflow:**
-1. Define user story: "As a user, I can [action] to [achieve outcome]"
-2. Use `slice-orchestrator` agent for ALL feature implementation
-3. TDD: Write failing test FIRST, then implement, then review
-4. Complete ONLY when user can demo the feature end-to-end
-
-**FORBIDDEN:**
-- ❌ Backend-only or frontend-only tasks
-- ❌ Infrastructure tasks without user value
-- ❌ Tasks that can't be demoed to non-technical person
-
-**See `.claude/SYSTEM_RULES.md` for complete protocol**
-
-### Core Architectural Principles
-
-1. **Autonomous by Default** - No manual triggers, system operates via Sense → Reason → Act loop
-2. **Deterministic Outputs** - Consistent JSON schemas with Zod validation
-3. **Modular Architecture** - Decoupled services with clear interfaces
-4. **Test-First Development** - TDD mandatory (automated tests currently blocked by FormData issue)
-5. **Observable by Design** - Structured logging with metrics, errors, confidence scores
-
-## Common Development Patterns
-
-**Quick Reference** (full details in `.claude/standards.md` lines 871-1011):
-
-**Adding API Endpoint:**
-```typescript
-// app/api/example/route.ts
-import { z } from 'zod';
-import { NextResponse } from 'next/server';
-
-const requestSchema = z.object({ field: z.string() });
-
-export async function POST(request: Request) {
-  try {
-    const body = await request.json();
-    const { field } = requestSchema.parse(body);
-    // ... process ...
-    return NextResponse.json({ success: true }, { status: 200 });
-  } catch (error) {
-    if (error instanceof z.ZodError) {
-      return NextResponse.json({ error: 'Invalid input' }, { status: 400 });
-    }
-    return NextResponse.json({ error: 'Server error' }, { status: 500 });
-  }
-}
-```
-
-**Supabase Relationship Query (normalize arrays/objects/null):**
-```typescript
-const processedDoc = Array.isArray(fileData.processed_documents)
-  ? fileData.processed_documents[0]
-  : fileData.processed_documents;
-```
-
-**React Hook Form Sync (defer getValues with setTimeout):**
-```typescript
-setTimeout(() => { const values = form.getValues(); }, 0);
-```
-
-## Known Issues & Workarounds
-
-**Full documentation:** `.claude/standards.md` lines 1026-1148
-
-### pdf-parse Library
-- **Issue:** Debug mode causes test file errors
-- **Fix:** Automatic patch via `pnpm install` postinstall hook
-- **Verify:** Check `node_modules/.pnpm/pdf-parse@1.1.1/node_modules/pdf-parse/index.js` has `isDebugMode = false`
-
-### FormData Testing
-- **Issue:** File properties become undefined in Vitest
-- **Workaround:** Use manual testing guides (`T002_MANUAL_TEST.md`, etc.)
-- **Status:** 27/44 tests passing (61% pass rate)
-
-### Node.js Version
-- **Required:** Node.js 20 (check `.nvmrc`)
-- **Command:** `nvm use` before development
-
-### AI Hallucination (RESOLVED)
-- **Fix Date:** 2025-10-09
-- **Solution:** OCR placeholder cleanup + meta-content detection + confidence penalty
-- **Result:** Scanned PDFs marked `review_required`, no fabricated tasks
-
-## Agent Usage
-
-**See `AGENTS.md` for repository-wide agent workflow.**
-
-- **slice-orchestrator** - Feature implementation coordination (use for ALL features)
-- **backend-engineer** - Backend services and API endpoints
-- **frontend-ui-builder** - React components and UI integration
-- **test-runner** - Test validation and coverage verification
-- **code-reviewer** - Code quality review after implementation
-- **debugger** - Error investigation and root cause analysis
-
-**Workflow:** slice-orchestrator delegates to backend-engineer and frontend-ui-builder, then uses test-runner and code-reviewer for validation
-
-## Success Metrics
-
-- **Autonomy:** 100% (zero manual triggers for upload/processing/cleanup)
-- **Processing Time:** <8 seconds target
-- **Search Performance:** <500ms (95th percentile) for semantic search
-- **Confidence Threshold:** ≥80% for auto-approval
-- **File Formats:** PDF, DOCX, TXT, Markdown
-- **Max File Size:** 10MB
-- **Data Retention:** 30 days auto-cleanup (daily at 2 AM UTC)
-- **Concurrent Processing:** Max 3 parallel uploads with automatic queueing
-
-## Data Structures
-
-### AI Output (Document Summary)
-```typescript
-{
-  topics: string[],           // ["Budget Planning", "Team Restructure"]
-  decisions: string[],        // ["Approved 15% budget increase"]
-  actions: string[],          // ["Schedule follow-up meeting"]
-  lno_tasks: {
-    leverage: string[],       // High-value tasks
-    neutral: string[],        // Standard operational tasks
-    overhead: string[]        // Administrative/maintenance tasks
-  }
-}
-```
-
-### Outcome Statement
-```typescript
-{
-  direction: 'increase' | 'decrease' | 'maintain' | 'launch' | 'ship',
-  object_text: string,        // 3-100 chars
-  metric_text: string,        // 3-100 chars
-  clarifier: string,          // 3-150 chars
-  assembled_text: string,     // Computed with grammar rules
-  is_active: boolean          // Only one active outcome per user
-}
-```
-
-**Assembly Formula:**
-- Launch/Ship: `"{Direction} {object} by {metric} through {clarifier}"` (no "the" article)
-- Others: `"{Direction} the {object} by {metric} through {clarifier}"`
-
-## Quick Troubleshooting
-
-**Embeddings not generating?**
-1. Check `OPENAI_API_KEY` is set
-2. Verify migrations 007, 008, 009 applied
-3. Check `task_embeddings` table exists
-
-**Search returns empty results?**
-1. Verify embeddings exist: `SELECT count(*) FROM task_embeddings WHERE status = 'completed';`
-2. Try lower threshold (0.3 for testing)
-3. Run `ANALYZE task_embeddings;` to refresh query planner
-
-**Search slower than 500ms?**
-1. Verify IVFFlat index exists: `\d task_embeddings`
-2. Check index lists parameter (~100 for 10K rows)
-3. Rebuild index if needed or upgrade to HNSW for >100K embeddings
-
-**Queue not working?**
-1. Verify migration 003 (queue_position) applied
-2. Restart dev server (`pnpm dev`)
-3. Check `processingQueue.ts` singleton initialized
-
-## Resources
-
-- **Implementation Status:** `IMPLEMENTATION_STATUS.md`
-- **Standards & Patterns:** `.claude/standards.md`
-- **System Rules:** `.claude/SYSTEM_RULES.md`
-- **Agent Workflow:** `AGENTS.md`
-- **Feature Specs:** `specs/*/spec.md`
-- **Agent Transcripts:** `.claude/logs/`
-- **Mobile QA:** `MOBILE_RESPONSIVENESS_REPORT.md`
+---
+default_agent: slice-orchestrator
+---
+
+# CLAUDE.md
+
+This file provides guidance to Claude Code (claude.ai/code) when working with code in this repository.
+
+## Table of Contents
+- [Quick Links](#quick-links)
+- [First Day Checklist](#first-day-checklist)
+- [Project Overview](#project-overview)
+- [Development Commands](#development-commands)
+- [Architecture](#architecture)
+- [Configuration](#configuration)
+- [Design Principles](#design-principles)
+- [Common Development Patterns](#common-development-patterns)
+- [Known Issues & Workarounds](#known-issues--workarounds)
+- [Agent Usage](#agent-usage)
+- [Quick Troubleshooting](#quick-troubleshooting)
+
+## Quick Links
+- **`AGENTS.md`** - Repository workflow, structure, commit expectations
+- **`.claude/standards.md`** - Universal standards for all agents (TypeScript, TDD, design system, error handling)
+- **`IMPLEMENTATION_STATUS.md`** - Detailed feature completion status
+- **`.claude/SYSTEM_RULES.md`** - Vertical slice development protocol (read before ANY coding)
+
+## First Day Checklist
+
+**Get running in 5 minutes:**
+
+1. **Check Node version**: `node --version` (requires 20+, run `nvm use` to switch)
+2. **Install dependencies**: `pnpm install` (this project uses **pnpm**, not npm)
+3. **Set up environment**: Create `.env.local` with these required keys:
+   ```env
+   NEXT_PUBLIC_SUPABASE_URL=https://emgvqqqqdbfpjwbouybj.supabase.co
+   NEXT_PUBLIC_SUPABASE_PUBLISHABLE_KEY=your_key_here
+   OPENAI_API_KEY=sk-proj-...
+   ```
+4. **Start dev server**: `pnpm dev`
+5. **Open browser**: http://localhost:3000
+6. **Read the rules**: Review [Design Principles](#design-principles) below - this project requires **vertical slice development**
+
+## Project Overview
+
+**AI Note Synthesiser** — An autonomous agent that converts documents (PDF/DOCX/TXT) to Markdown, extracts structured insights using GPT-4o, generates vector embeddings for semantic search, and provides intelligent task prioritization through Mastra-powered agents.
+
+**Input Methods:**
+- Manual file upload (drag-and-drop or file picker)
+- Google Drive sync (automatic detection of new/updated files in monitored folder)
+- Direct text input (Quick Capture modal for markdown/plaintext)
+
+**Tech Stack:** Next.js 15, React 19, TypeScript, Vercel AI SDK (OpenAI GPT-4o), Supabase (pgvector), Tailwind CSS v4, Mastra, Google Drive API
+
+**Core Pattern:** Sense → Reason → Act → Learn
+- **Sense:** File upload detection, Drive webhooks, text input
+- **Reason:** Convert to Markdown → AI summarization → Extract structured data
+- **Act:** Store outputs, generate embeddings, prioritize tasks
+- **Learn:** Log metrics, confidence scores, agent reasoning traces
+
+## Development Commands
+
+**Important:** This project uses **pnpm** as the package manager. Always use `pnpm` instead of `npm`.
+
+### Core Commands
+- `pnpm dev` - Start development server (http://localhost:3000)
+- `pnpm build` - Build for production
+- `pnpm start` - Start production server
+- `pnpm lint` - Run ESLint
+
+### Testing Commands
+```bash
+# Watch mode (recommended for development)
+pnpm test
+
+# Run all tests once (CI mode)
+pnpm test:run
+
+# Run specific test file
+pnpm test:run __tests__/contract/outcomes.test.ts
+
+# Run tests with UI dashboard
+pnpm test:ui
+
+# Run by category
+pnpm test:unit          # Unit tests only
+pnpm test:contract      # Contract tests only
+pnpm test:integration   # Integration tests only
+```
+
+**Current Test Status:** 27/44 tests passing (61% pass rate)
+- **Passing:** Component tests, database tests, schema validation, service logic
+- **Blocked:** Upload API contract tests (FormData serialization issue in test environment)
+- **Workaround:** Use manual testing guides (`T002_MANUAL_TEST.md`, `T004_MANUAL_TEST.md`, etc.)
+
+**Test Organization:**
+- **Unit:** `lib/services/__tests__/*.test.ts` - Pure logic, no external dependencies
+- **Component:** `app/components/__tests__/*.test.tsx` - React component behavior
+- **Integration:** `__tests__/integration/*.test.ts` - Multi-service workflows
+- **Contract:** `__tests__/contract/*.test.ts` - API endpoint contracts
+
+### Utility Scripts
+- `npx tsx scripts/test-mastra.ts` - Validate Mastra tool registry and telemetry
+- `npx tsx scripts/run-semantic-search.ts` - Test semantic search manually
+- `bash scripts/test-search-endpoint.sh` - Quick test of embedding search API
+
+### Workflow Commands (.specify/)
+
+**Feature Development Workflow:**
+```bash
+# 1. Create feature specification
+/specify "feature description"
+
+# 2. Generate implementation plan
+/plan
+
+# 3. Break down into vertical slice tasks
+/tasks
+
+# 4. Clarify ambiguities (optional)
+/clarify
+
+# 5. Execute implementation
+/implement
+```
+
+**Slash Command Details:**
+- `/specify` - Create feature specification from natural language description
+- `/plan` - Generate implementation plan from spec (design artifacts)
+- `/tasks` - Generate **vertical slice** task list (UI + Backend + Data + Feedback per task)
+- `/clarify` - Ask targeted questions to resolve underspecified areas
+- `/implement` - Execute implementation plan using slice-orchestrator agent
+- `/analyze` - Perform consistency analysis across spec, plan, and tasks
+
+**Important:** All tasks MUST be vertical slices delivering complete user value (SEE → DO → VERIFY). See `.claude/SYSTEM_RULES.md` for the mandatory vertical slice protocol.
+
+## Architecture
+
+### High-Level Processing Pipeline
+
+```
+1. Upload → 2. Convert to Markdown → 3. AI Extract → 4. Generate Embeddings → 5. Display
+   ↓              ↓                       ↓                ↓                      ↓
+ /api/upload   noteProcessor.ts      aiSummarizer.ts  embeddingService.ts   SummaryPanel.tsx
+   ↓              ↓                       ↓                ↓                      ↓
+ Supabase      Markdown storage      JSON storage     task_embeddings       Status polling
+ storage                                                 (pgvector)
+```
+
+**Key Flow:**
+1. **Upload** (`POST /api/upload`) → Validate, hash, store in Supabase, queue processing
+2. **Process** (`POST /api/process`) → PDF/DOCX/TXT → Markdown → GPT-4o extraction
+3. **Embed** (automatic) → Generate embeddings for tasks → Store in pgvector
+4. **Display** (`GET /api/status/[fileId]`) → Poll status → Show SummaryPanel when complete
+5. **Search** (`POST /api/embeddings/search`) → Semantic search across all tasks (<500ms)
+
+### Key Service Modules
+
+**Document Processing:**
+- `lib/services/noteProcessor.ts` - Converts PDF/DOCX/TXT to Markdown
+- `lib/services/aiSummarizer.ts` - GPT-4o extraction with structured output (Zod)
+- `lib/services/processingQueue.ts` - Concurrent upload management (max 3 parallel)
+
+**Vector Embeddings:**
+- `lib/services/embeddingService.ts` - OpenAI text-embedding-3-small generation
+- `lib/services/vectorStorage.ts` - Supabase pgvector operations
+- `lib/services/embeddingQueue.ts` - Rate limiting (max 3 concurrent documents)
+
+**Mastra Tools (Phase 2):**
+- `lib/mastra/tools/semanticSearch.ts` - Find tasks by semantic meaning
+- `lib/mastra/tools/getDocumentContext.ts` - Retrieve full document content
+- `lib/mastra/tools/detectDependencies.ts` - AI-powered relationship detection
+- `lib/mastra/tools/queryTaskGraph.ts` - Query existing relationships
+- `lib/mastra/tools/clusterBySimilarity.ts` - Group similar tasks
+
+**Other Services:**
+- `lib/services/outcomeService.ts` - Outcome statement assembly
+- `lib/services/reflectionService.ts` - Quick-capture reflections
+- `lib/services/recomputeService.ts` - Background recompute jobs
+- `lib/jobs/cleanupExpiredFiles.ts` - Automatic file cleanup (30-day retention)
+
+**Cloud Sync Services (Phase 5):**
+- `lib/services/googleDriveService.ts` - Drive API client, OAuth token management
+- `lib/services/googleDriveFolderSync.ts` - Folder monitoring, file download
+- `lib/services/tokenEncryption.ts` - AES-256 encryption for OAuth tokens
+- `lib/services/webhookVerification.ts` - Webhook signature validation
+- `lib/services/webhookRetry.ts` - Retry logic with exponential backoff
+- `lib/services/textInputService.ts` - In-memory text processing (no file storage)
+
+### Database Schema (Supabase)
+
+**Core Tables:**
+- `uploaded_files` - File metadata, status tracking, queue_position, source (upload/drive/text_input)
+- `processed_documents` - AI outputs, Markdown content, 30-day auto-expiry
+- `task_embeddings` - Vector embeddings (1536-dim) with pgvector IVFFlat index
+- `user_outcomes` - User-defined outcome statements
+- `reflections` - Quick-capture reflections for context-aware reasoning
+- `task_relationships` - Task dependencies (prerequisite/blocking/related)
+- `agent_sessions` - Agent execution traces and reasoning steps
+- `processing_logs` - Metrics, errors, retry attempts
+- `cloud_connections` - OAuth tokens, folder selection, webhook state (Phase 5)
+- `sync_events` - Audit log for cloud sync operations (Phase 5)
+
+**Storage Buckets:**
+- `notes/` - Original uploaded files (hash-based naming)
+- `notes/processed/` - Generated Markdown and JSON files
+
+**Migrations:** `supabase/migrations/` (001-018+) - Apply manually via Supabase Dashboard → SQL Editor or `supabase db push`
+
+### API Endpoints
+
+**Document Management:**
+- `POST /api/upload` - File upload with validation, deduplication, queue management
+- `POST /api/process` - Orchestrates conversion → summarization → storage
+- `GET /api/status/[fileId]` - Real-time status polling
+- `GET /api/documents` - Retrieve all documents with filtering/sorting
+- `GET /api/export/[fileId]?format=json|markdown` - Export document summary
+
+**Vector Search:**
+- `POST /api/embeddings/search` - Semantic search across task embeddings
+  - Request: `{ query: string, limit?: number, threshold?: number }`
+  - Response time target: <500ms (95th percentile)
+
+**Outcome Management:**
+- `GET /api/outcomes` - Fetch active outcome statement
+- `POST /api/outcomes` - Create or update outcome statement
+
+**Reflections:**
+- `POST /api/reflections` - Create quick reflection entry
+- `GET /api/reflections?limit=20&tags=work` - Retrieve recent reflections
+
+**Agent Orchestration:**
+- `POST /api/agent/prioritize` - Trigger task prioritization agent
+- `GET /api/agent/sessions/[sessionId]` - Get agent session details
+- `GET /api/agent/sessions/latest` - Get latest agent session
+
+**Cloud Sync (Phase 5):**
+- `POST /api/cloud/google-drive/connect` - Initiate Google Drive OAuth flow
+- `GET /api/cloud/google-drive/callback` - OAuth callback handler
+- `POST /api/cloud/google-drive/select-folder` - Choose Drive folder to monitor
+- `POST /api/webhooks/google-drive` - Webhook for Drive change notifications
+- `POST /api/text-input` - Direct text input (Quick Capture)
+- `GET /api/cloud-connections` - List user's cloud connections
+
+**Maintenance:**
+- `POST /api/cleanup?dryRun=true` - Manual cleanup trigger (deletes expired documents)
+
+### Frontend Architecture
+
+**Main Pages:**
+- `app/page.tsx` - Upload UI with drag-and-drop, status polling, queue summary
+- `app/dashboard/page.tsx` - Document grid with filtering, sorting, bulk export
+- `app/priorities/page.tsx` - Agent-prioritized task view with reasoning traces
+
+**Key Components:**
+- `app/components/SummaryPanel.tsx` - Displays topics, decisions, actions, LNO tasks
+- `app/components/OutcomeBuilder.tsx` - Modal form for outcome statements (draft recovery)
+- `app/components/OutcomeDisplay.tsx` - Persistent banner showing active outcome
+- `app/components/ReflectionPanel.tsx` - Quick-capture reflection interface
+- `app/components/ReasoningTracePanel.tsx` - Agent reasoning visualization
+
+**UI Library:** shadcn/ui components (install via `pnpm dlx shadcn@latest add <component>`)
+
+### Design System
+
+**Core Principles:**
+- **No borders** - Use color contrast and shadows instead
+- **Depth layers** - 4-layer system (`--bg-layer-1` through `--bg-layer-4`)
+- **Two-layer shadows** - `.shadow-2layer-sm/md/lg`
+- **Semantic colors** - Each has `*-bg`, `*-hover`, `*-text` variants
+- **WCAG AA compliance** - 4.5:1 minimum contrast ratio
+
+**Full design system reference:** `.claude/standards.md` lines 421-479
+
+## Configuration
+
+### Environment Variables
+
+**Required variables** (create `.env.local` in project root):
+```env
+# Supabase (Database & Storage)
+NEXT_PUBLIC_SUPABASE_URL=https://emgvqqqqdbfpjwbouybj.supabase.co
+NEXT_PUBLIC_SUPABASE_PUBLISHABLE_KEY=your_key_here
+OPENAI_API_KEY=sk-proj-...
+ENCRYPTION_KEY=32_byte_random_secret  # Generate with: node -e "console.log(require('crypto').randomBytes(32).toString('hex'))"
+```
+
+**Optional variables:**
+```env
+# Development
+NODE_ENV=development              # development | production | test
+NEXT_PUBLIC_APP_URL=http://localhost:3000
+
+# Supabase (admin operations)
+SUPABASE_SERVICE_ROLE_KEY=your_service_role_key  # Only needed for admin operations
+```
+
+**Environment setup notes:**
+- Get Supabase credentials from your project dashboard at https://supabase.com
+- OpenAI API key required for `gpt-4o` model and `text-embedding-3-small`
+- Service role key is optional (only needed for RLS bypass in development)
+- Never commit `.env.local` to version control (already in `.gitignore`)
+
+### TypeScript
+- Path alias: `@/*` → project root
+- Strict mode enabled
+- Target: ES2017
+
+### Supabase Setup
+- **Storage Bucket:** `notes` (50MB limit, `application/*` and `text/*` MIME types)
+- **RLS Policies:** Public access for P0 development
+- **Migrations:** Apply manually via Supabase Dashboard → SQL Editor
+- **pgvector:** Enabled in migration 007, IVFFlat index for 10K scale
+
+## Design Principles
+
+### 🚨 CRITICAL: Vertical Slice Development
+
+**Every code change MUST deliver complete user value:**
+
+**The Three Laws:**
+1. **SEE IT** → Visible UI change or feedback
+2. **DO IT** → Interactive capability user can trigger
+3. **VERIFY IT** → Observable outcome confirming it worked
+
+**Mandatory Workflow:**
+1. Define user story: "As a user, I can [action] to [achieve outcome]"
+2. Use `slice-orchestrator` agent for ALL feature implementation
+3. TDD: Write failing test FIRST, then implement, then review
+4. Complete ONLY when user can demo the feature end-to-end
+
+**FORBIDDEN:**
+- ❌ Backend-only or frontend-only tasks
+- ❌ Infrastructure tasks without user value
+- ❌ Tasks that can't be demoed to non-technical person
+
+**See `.claude/SYSTEM_RULES.md` for complete protocol**
+
+### Core Architectural Principles
+
+1. **Autonomous by Default** - No manual triggers, system operates via Sense → Reason → Act loop
+2. **Deterministic Outputs** - Consistent JSON schemas with Zod validation
+3. **Modular Architecture** - Decoupled services with clear interfaces
+4. **Test-First Development** - TDD mandatory (automated tests currently blocked by FormData issue)
+5. **Observable by Design** - Structured logging with metrics, errors, confidence scores
+
+## Common Development Patterns
+
+**Quick Reference** (full details in `.claude/standards.md` lines 871-1011):
+
+**Adding API Endpoint:**
+```typescript
+// app/api/example/route.ts
+import { z } from 'zod';
+import { NextResponse } from 'next/server';
+
+const requestSchema = z.object({ field: z.string() });
+
+export async function POST(request: Request) {
+  try {
+    const body = await request.json();
+    const { field } = requestSchema.parse(body);
+    // ... process ...
+    return NextResponse.json({ success: true }, { status: 200 });
+  } catch (error) {
+    if (error instanceof z.ZodError) {
+      return NextResponse.json({ error: 'Invalid input' }, { status: 400 });
+    }
+    return NextResponse.json({ error: 'Server error' }, { status: 500 });
+  }
+}
+```
+
+**Supabase Relationship Query (normalize arrays/objects/null):**
+```typescript
+const processedDoc = Array.isArray(fileData.processed_documents)
+  ? fileData.processed_documents[0]
+  : fileData.processed_documents;
+```
+
+**React Hook Form Sync (defer getValues with setTimeout):**
+```typescript
+setTimeout(() => { const values = form.getValues(); }, 0);
+```
+
+## Known Issues & Workarounds
+
+**Full documentation:** `.claude/standards.md` lines 1026-1148
+
+### pdf-parse Library
+- **Issue:** Debug mode causes test file errors
+- **Fix:** Automatic patch via `pnpm install` postinstall hook
+- **Verify:** Check `node_modules/.pnpm/pdf-parse@1.1.1/node_modules/pdf-parse/index.js` has `isDebugMode = false`
+
+### FormData Testing
+- **Issue:** File properties become undefined in Vitest
+- **Workaround:** Use manual testing guides (`T002_MANUAL_TEST.md`, etc.)
+- **Status:** 27/44 tests passing (61% pass rate)
+
+### Node.js Version
+- **Required:** Node.js 20 (check `.nvmrc`)
+- **Command:** `nvm use` before development
+
+### AI Hallucination (RESOLVED)
+- **Fix Date:** 2025-10-09
+- **Solution:** OCR placeholder cleanup + meta-content detection + confidence penalty
+- **Result:** Scanned PDFs marked `review_required`, no fabricated tasks
+
+## Agent Usage
+
+**See `AGENTS.md` for repository-wide agent workflow.**
+
+- **slice-orchestrator** - Feature implementation coordination (use for ALL features)
+- **backend-engineer** - Backend services and API endpoints
+- **frontend-ui-builder** - React components and UI integration
+- **test-runner** - Test validation and coverage verification
+- **code-reviewer** - Code quality review after implementation
+- **debugger** - Error investigation and root cause analysis
+
+**Workflow:** slice-orchestrator delegates to backend-engineer and frontend-ui-builder, then uses test-runner and code-reviewer for validation
+
+## Success Metrics
+
+- **Autonomy:** 100% (zero manual triggers for upload/processing/cleanup)
+- **Processing Time:** <8 seconds target
+- **Search Performance:** <500ms (95th percentile) for semantic search
+- **Confidence Threshold:** ≥80% for auto-approval
+- **File Formats:** PDF, DOCX, TXT, Markdown
+- **Max File Size:** 10MB
+- **Data Retention:** 30 days auto-cleanup (daily at 2 AM UTC)
+- **Concurrent Processing:** Max 3 parallel uploads with automatic queueing
+
+## Data Structures
+
+### AI Output (Document Summary)
+```typescript
+{
+  topics: string[],           // ["Budget Planning", "Team Restructure"]
+  decisions: string[],        // ["Approved 15% budget increase"]
+  actions: string[],          // ["Schedule follow-up meeting"]
+  lno_tasks: {
+    leverage: string[],       // High-value tasks
+    neutral: string[],        // Standard operational tasks
+    overhead: string[]        // Administrative/maintenance tasks
+  }
+}
+```
+
+### Outcome Statement
+```typescript
+{
+  direction: 'increase' | 'decrease' | 'maintain' | 'launch' | 'ship',
+  object_text: string,        // 3-100 chars
+  metric_text: string,        // 3-100 chars
+  clarifier: string,          // 3-150 chars
+  assembled_text: string,     // Computed with grammar rules
+  is_active: boolean          // Only one active outcome per user
+}
+```
+
+**Assembly Formula:**
+- Launch/Ship: `"{Direction} {object} by {metric} through {clarifier}"` (no "the" article)
+- Others: `"{Direction} the {object} by {metric} through {clarifier}"`
+
+## Quick Troubleshooting
+
+**Embeddings not generating?**
+1. Check `OPENAI_API_KEY` is set
+2. Verify migrations 007, 008, 009 applied
+3. Check `task_embeddings` table exists
+
+**Search returns empty results?**
+1. Verify embeddings exist: `SELECT count(*) FROM task_embeddings WHERE status = 'completed';`
+2. Try lower threshold (0.3 for testing)
+3. Run `ANALYZE task_embeddings;` to refresh query planner
+
+**Search slower than 500ms?**
+1. Verify IVFFlat index exists: `\d task_embeddings`
+2. Check index lists parameter (~100 for 10K rows)
+3. Rebuild index if needed or upgrade to HNSW for >100K embeddings
+
+**Queue not working?**
+1. Verify migration 003 (queue_position) applied
+2. Restart dev server (`pnpm dev`)
+3. Check `processingQueue.ts` singleton initialized
+
+## Resources
+
+- **Implementation Status:** `IMPLEMENTATION_STATUS.md`
+- **Standards & Patterns:** `.claude/standards.md`
+- **System Rules:** `.claude/SYSTEM_RULES.md`
+- **Agent Workflow:** `AGENTS.md`
+- **Feature Specs:** `specs/*/spec.md`
+- **Agent Transcripts:** `.claude/logs/`
+- **Mobile QA:** `MOBILE_RESPONSIVENESS_REPORT.md`